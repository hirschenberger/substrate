// This file is part of Substrate.

// Copyright (C) 2018-2022 Parity Technologies (UK) Ltd.
// SPDX-License-Identifier: GPL-3.0-or-later WITH Classpath-exception-2.0

// This program is free software: you can redistribute it and/or modify
// it under the terms of the GNU General Public License as published by
// the Free Software Foundation, either version 3 of the License, or
// (at your option) any later version.

// This program is distributed in the hope that it will be useful,
// but WITHOUT ANY WARRANTY; without even the implied warranty of
// MERCHANTABILITY or FITNESS FOR A PARTICULAR PURPOSE. See the
// GNU General Public License for more details.

// You should have received a copy of the GNU General Public License
// along with this program. If not, see <https://www.gnu.org/licenses/>.

//! Aura (Authority-round) consensus in substrate.
//!
//! Aura works by having a list of authorities A who are expected to roughly
//! agree on the current time. Time is divided up into discrete slots of t
//! seconds each. For each slot s, the author of that slot is A[s % |A|].
//!
//! The author is allowed to issue one block but not more during that slot,
//! and it will be built upon the longest valid chain that has been seen.
//!
//! Blocks from future steps will be either deferred or rejected depending on how
//! far in the future they are.
//!
//! NOTE: Aura itself is designed to be generic over the crypto used.
#![forbid(missing_docs, unsafe_code)]
use std::{fmt::Debug, hash::Hash, marker::PhantomData, pin::Pin, sync::Arc};

use futures::prelude::*;
use log::{debug, trace};

use codec::{Codec, Decode, Encode};

use sc_client_api::{backend::AuxStore, BlockOf, UsageProvider};
use sc_consensus::{BlockImport, BlockImportParams, ForkChoiceStrategy, StateAction};
use sc_consensus_slots::{
	BackoffAuthoringBlocksStrategy, InherentDataProviderExt, SimpleSlotWorkerToSlotWorker,
	SlotInfo, StorageChanges,
};
use sc_telemetry::TelemetryHandle;
use sp_api::ProvideRuntimeApi;
use sp_application_crypto::{AppKey, AppPublic};
use sp_blockchain::{HeaderBackend, Result as CResult};
use sp_consensus::{
	BlockOrigin, CanAuthorWith, Environment, Error as ConsensusError, Proposer, SelectChain,
};
use sp_consensus_slots::Slot;
use sp_core::crypto::{ByteArray, Pair, Public};
use sp_inherents::CreateInherentDataProviders;
use sp_keystore::{SyncCryptoStore, SyncCryptoStorePtr};
use sp_runtime::{
	generic::BlockId,
	traits::{Block as BlockT, Header, Member, NumberFor, Zero},
	DigestItem,
};

mod import_queue;

pub use import_queue::{
	build_verifier, import_queue, AuraVerifier, BuildVerifierParams, CheckForEquivocation,
	ImportQueueParams,
};
pub use sc_consensus_slots::SlotProportion;
pub use sp_consensus::SyncOracle;
pub use sp_consensus_aura::{
	digests::CompatibleDigestItem,
	inherents::{InherentDataProvider, InherentType as AuraInherent, INHERENT_IDENTIFIER},
	AuraApi, ConsensusLog, SlotDuration, AURA_ENGINE_ID,
};

type AuthorityId<P> = <P as Pair>::Public;

/// Get the slot duration for Aura.
pub fn slot_duration<A, B, C>(client: &C) -> CResult<SlotDuration>
where
	A: Codec,
	B: BlockT,
	C: AuxStore + ProvideRuntimeApi<B> + UsageProvider<B>,
	C::Api: AuraApi<B, A>,
{
	let best_block_id = BlockId::Hash(client.usage_info().chain.best_hash);
	client.runtime_api().slot_duration(&best_block_id).map_err(|err| err.into())
}

/// Get slot author for given block along with authorities.
fn slot_author<P: Pair>(slot: Slot, authorities: &[AuthorityId<P>]) -> Option<&AuthorityId<P>> {
	if authorities.is_empty() {
		return None
	}

	let idx = *slot % (authorities.len() as u64);
	assert!(
		idx <= usize::MAX as u64,
		"It is impossible to have a vector with length beyond the address space; qed",
	);

	let current_author = authorities.get(idx as usize).expect(
		"authorities not empty; index constrained to list length;this is a valid index; qed",
	);

	Some(current_author)
}

/// Parameters of [`start_aura`].
pub struct StartAuraParams<C, SC, I, PF, SO, L, CIDP, BS, CAW> {
	/// The duration of a slot.
	pub slot_duration: SlotDuration,
	/// The client to interact with the chain.
	pub client: Arc<C>,
	/// A select chain implementation to select the best block.
	pub select_chain: SC,
	/// The block import.
	pub block_import: I,
	/// The proposer factory to build proposer instances.
	pub proposer_factory: PF,
	/// The sync oracle that can give us the current sync status.
	pub sync_oracle: SO,
	/// Hook into the sync module to control the justification sync process.
	pub justification_sync_link: L,
	/// Something that can create the inherent data providers.
	pub create_inherent_data_providers: CIDP,
	/// Should we force the authoring of blocks?
	pub force_authoring: bool,
	/// The backoff strategy when we miss slots.
	pub backoff_authoring_blocks: Option<BS>,
	/// The keystore used by the node.
	pub keystore: SyncCryptoStorePtr,
	/// Can we author a block with this node?
	pub can_author_with: CAW,
	/// The proportion of the slot dedicated to proposing.
	///
	/// The block proposing will be limited to this proportion of the slot from the starting of the
	/// slot. However, the proposing can still take longer when there is some lenience factor
	/// applied, because there were no blocks produced for some slots.
	pub block_proposal_slot_portion: SlotProportion,
	/// The maximum proportion of the slot dedicated to proposing with any lenience factor applied
	/// due to no blocks being produced.
	pub max_block_proposal_slot_portion: Option<SlotProportion>,
	/// Telemetry instance used to report telemetry metrics.
	pub telemetry: Option<TelemetryHandle>,
}

/// Start the aura worker. The returned future should be run in a futures executor.
pub fn start_aura<P, B, C, SC, I, PF, SO, L, CIDP, BS, CAW, Error>(
	StartAuraParams {
		slot_duration,
		client,
		select_chain,
		block_import,
		proposer_factory,
		sync_oracle,
		justification_sync_link,
		create_inherent_data_providers,
		force_authoring,
		backoff_authoring_blocks,
		keystore,
		can_author_with,
		block_proposal_slot_portion,
		max_block_proposal_slot_portion,
		telemetry,
	}: StartAuraParams<C, SC, I, PF, SO, L, CIDP, BS, CAW>,
) -> Result<impl Future<Output = ()>, sp_consensus::Error>
where
	P: Pair + Send + Sync,
	P::Public: AppPublic + Hash + Member + Encode + Decode,
	P::Signature: TryFrom<Vec<u8>> + Hash + Member + Encode + Decode,
	B: BlockT,
	C: ProvideRuntimeApi<B> + BlockOf + AuxStore + HeaderBackend<B> + Send + Sync,
	C::Api: AuraApi<B, AuthorityId<P>>,
	SC: SelectChain<B>,
	I: BlockImport<B, Transaction = sp_api::TransactionFor<C, B>> + Send + Sync + 'static,
	PF: Environment<B, Error = Error> + Send + Sync + 'static,
	PF::Proposer: Proposer<B, Error = Error, Transaction = sp_api::TransactionFor<C, B>>,
	SO: SyncOracle + Send + Sync + Clone,
	L: sc_consensus::JustificationSyncLink<B>,
	CIDP: CreateInherentDataProviders<B, ()> + Send,
	CIDP::InherentDataProviders: InherentDataProviderExt + Send,
	BS: BackoffAuthoringBlocksStrategy<NumberFor<B>> + Send + Sync + 'static,
	CAW: CanAuthorWith<B> + Send,
	Error: std::error::Error + Send + From<sp_consensus::Error> + 'static,
{
	let worker = build_aura_worker::<P, _, _, _, _, _, _, _, _>(BuildAuraWorkerParams {
		client,
		block_import,
		proposer_factory,
		keystore,
		sync_oracle: sync_oracle.clone(),
		justification_sync_link,
		force_authoring,
		backoff_authoring_blocks,
		telemetry,
		block_proposal_slot_portion,
		max_block_proposal_slot_portion,
	});

	Ok(sc_consensus_slots::start_slot_worker(
		slot_duration,
		select_chain,
		SimpleSlotWorkerToSlotWorker(worker),
		sync_oracle,
		create_inherent_data_providers,
		can_author_with,
	))
}

/// Parameters of [`build_aura_worker`].
pub struct BuildAuraWorkerParams<C, I, PF, SO, L, BS> {
	/// The client to interact with the chain.
	pub client: Arc<C>,
	/// The block import.
	pub block_import: I,
	/// The proposer factory to build proposer instances.
	pub proposer_factory: PF,
	/// The sync oracle that can give us the current sync status.
	pub sync_oracle: SO,
	/// Hook into the sync module to control the justification sync process.
	pub justification_sync_link: L,
	/// Should we force the authoring of blocks?
	pub force_authoring: bool,
	/// The backoff strategy when we miss slots.
	pub backoff_authoring_blocks: Option<BS>,
	/// The keystore used by the node.
	pub keystore: SyncCryptoStorePtr,
	/// The proportion of the slot dedicated to proposing.
	///
	/// The block proposing will be limited to this proportion of the slot from the starting of the
	/// slot. However, the proposing can still take longer when there is some lenience factor
	/// applied, because there were no blocks produced for some slots.
	pub block_proposal_slot_portion: SlotProportion,
	/// The maximum proportion of the slot dedicated to proposing with any lenience factor applied
	/// due to no blocks being produced.
	pub max_block_proposal_slot_portion: Option<SlotProportion>,
	/// Telemetry instance used to report telemetry metrics.
	pub telemetry: Option<TelemetryHandle>,
}

/// Build the aura worker.
///
/// The caller is responsible for running this worker, otherwise it will do nothing.
pub fn build_aura_worker<P, B, C, PF, I, SO, L, BS, Error>(
	BuildAuraWorkerParams {
		client,
		block_import,
		proposer_factory,
		sync_oracle,
		justification_sync_link,
		backoff_authoring_blocks,
		keystore,
		block_proposal_slot_portion,
		max_block_proposal_slot_portion,
		telemetry,
		force_authoring,
	}: BuildAuraWorkerParams<C, I, PF, SO, L, BS>,
) -> impl sc_consensus_slots::SimpleSlotWorker<
	B,
	Proposer = PF::Proposer,
	BlockImport = I,
	SyncOracle = SO,
	JustificationSyncLink = L,
	Claim = P::Public,
	EpochData = Vec<AuthorityId<P>>,
>
where
	B: BlockT,
	C: ProvideRuntimeApi<B> + BlockOf + AuxStore + HeaderBackend<B> + Send + Sync,
	C::Api: AuraApi<B, AuthorityId<P>>,
	PF: Environment<B, Error = Error> + Send + Sync + 'static,
	PF::Proposer: Proposer<B, Error = Error, Transaction = sp_api::TransactionFor<C, B>>,
	P: Pair + Send + Sync,
	P::Public: AppPublic + Hash + Member + Encode + Decode,
	P::Signature: TryFrom<Vec<u8>> + Hash + Member + Encode + Decode,
	I: BlockImport<B, Transaction = sp_api::TransactionFor<C, B>> + Send + Sync + 'static,
	Error: std::error::Error + Send + From<sp_consensus::Error> + 'static,
	SO: SyncOracle + Send + Sync + Clone,
	L: sc_consensus::JustificationSyncLink<B>,
	BS: BackoffAuthoringBlocksStrategy<NumberFor<B>> + Send + Sync + 'static,
{
	AuraWorker {
		client,
		block_import,
		env: proposer_factory,
		keystore,
		sync_oracle,
		justification_sync_link,
		force_authoring,
		backoff_authoring_blocks,
		telemetry,
		block_proposal_slot_portion,
		max_block_proposal_slot_portion,
		_key_type: PhantomData::<P>,
	}
}

struct AuraWorker<C, E, I, P, SO, L, BS> {
	client: Arc<C>,
	block_import: I,
	env: E,
	keystore: SyncCryptoStorePtr,
	sync_oracle: SO,
	justification_sync_link: L,
	force_authoring: bool,
	backoff_authoring_blocks: Option<BS>,
	block_proposal_slot_portion: SlotProportion,
	max_block_proposal_slot_portion: Option<SlotProportion>,
	telemetry: Option<TelemetryHandle>,
	_key_type: PhantomData<P>,
}

#[async_trait::async_trait]
impl<B, C, E, I, P, Error, SO, L, BS> sc_consensus_slots::SimpleSlotWorker<B>
	for AuraWorker<C, E, I, P, SO, L, BS>
where
	B: BlockT,
	C: ProvideRuntimeApi<B> + BlockOf + HeaderBackend<B> + Sync,
	C::Api: AuraApi<B, AuthorityId<P>>,
	E: Environment<B, Error = Error> + Send + Sync,
	E::Proposer: Proposer<B, Error = Error, Transaction = sp_api::TransactionFor<C, B>>,
	I: BlockImport<B, Transaction = sp_api::TransactionFor<C, B>> + Send + Sync + 'static,
	P: Pair + Send + Sync,
	P::Public: AppPublic + Public + Member + Encode + Decode + Hash,
	P::Signature: TryFrom<Vec<u8>> + Member + Encode + Decode + Hash + Debug,
	SO: SyncOracle + Send + Clone + Sync,
	L: sc_consensus::JustificationSyncLink<B>,
	BS: BackoffAuthoringBlocksStrategy<NumberFor<B>> + Send + Sync + 'static,
	Error: std::error::Error + Send + From<sp_consensus::Error> + 'static,
{
	type BlockImport = I;
	type SyncOracle = SO;
	type JustificationSyncLink = L;
	type CreateProposer =
		Pin<Box<dyn Future<Output = Result<E::Proposer, sp_consensus::Error>> + Send + 'static>>;
	type Proposer = E::Proposer;
	type Claim = P::Public;
	type EpochData = Vec<AuthorityId<P>>;

	fn logging_target(&self) -> &'static str {
		"aura"
	}

	fn block_import(&mut self) -> &mut Self::BlockImport {
		&mut self.block_import
	}

	fn epoch_data(
		&self,
		header: &B::Header,
		_slot: Slot,
	) -> Result<Self::EpochData, sp_consensus::Error> {
		authorities(self.client.as_ref(), &BlockId::Hash(header.hash()))
	}

	fn authorities_len(&self, epoch_data: &Self::EpochData) -> Option<usize> {
		Some(epoch_data.len())
	}

	async fn claim_slot(
		&self,
		_header: &B::Header,
		slot: Slot,
		epoch_data: &Self::EpochData,
	) -> Option<Self::Claim> {
		let expected_author = slot_author::<P>(slot, epoch_data);
		expected_author.and_then(|p| {
			if SyncCryptoStore::has_keys(
				&*self.keystore,
				&[(p.to_raw_vec(), sp_application_crypto::key_types::AURA)],
			) {
				Some(p.clone())
			} else {
				None
			}
		})
	}

	fn pre_digest_data(&self, slot: Slot, _claim: &Self::Claim) -> Vec<sp_runtime::DigestItem> {
		vec![<DigestItem as CompatibleDigestItem<P::Signature>>::aura_pre_digest(slot)]
	}

	async fn block_import_params(
		&self,
		header: B::Header,
		header_hash: &B::Hash,
		body: Vec<B::Extrinsic>,
		storage_changes: StorageChanges<<Self::BlockImport as BlockImport<B>>::Transaction, B>,
		public: Self::Claim,
		_epoch: Self::EpochData,
	) -> Result<
		sc_consensus::BlockImportParams<B, <Self::BlockImport as BlockImport<B>>::Transaction>,
		sp_consensus::Error,
	> {
		// sign the pre-sealed hash of the block and then
		// add it to a digest item.
		let public_type_pair = public.to_public_crypto_pair();
		let public = public.to_raw_vec();
		let signature = SyncCryptoStore::sign_with(
			&*self.keystore,
			<AuthorityId<P> as AppKey>::ID,
			&public_type_pair,
			header_hash.as_ref(),
		)
		.map_err(|e| sp_consensus::Error::CannotSign(public.clone(), e.to_string()))?
		.ok_or_else(|| {
			sp_consensus::Error::CannotSign(
				public.clone(),
				"Could not find key in keystore.".into(),
			)
		})?;
		let signature = signature
			.clone()
			.try_into()
			.map_err(|_| sp_consensus::Error::InvalidSignature(signature, public))?;

		let signature_digest_item =
			<DigestItem as CompatibleDigestItem<P::Signature>>::aura_seal(signature);

		let mut import_block = BlockImportParams::new(BlockOrigin::Own, header);
		import_block.post_digests.push(signature_digest_item);
		import_block.body = Some(body);
		import_block.state_action =
			StateAction::ApplyChanges(sc_consensus::StorageChanges::Changes(storage_changes));
		import_block.fork_choice = Some(ForkChoiceStrategy::LongestChain);

		Ok(import_block)
	}

	fn force_authoring(&self) -> bool {
		self.force_authoring
	}

	fn should_backoff(&self, slot: Slot, chain_head: &B::Header) -> bool {
		if let Some(ref strategy) = self.backoff_authoring_blocks {
			if let Ok(chain_head_slot) = find_pre_digest::<B, P::Signature>(chain_head) {
				return strategy.should_backoff(
					*chain_head.number(),
					chain_head_slot,
					self.client.info().finalized_number,
					slot,
					self.logging_target(),
				)
			}
		}
		false
	}

	fn sync_oracle(&mut self) -> &mut Self::SyncOracle {
		&mut self.sync_oracle
	}

	fn justification_sync_link(&mut self) -> &mut Self::JustificationSyncLink {
		&mut self.justification_sync_link
	}

	fn proposer(&mut self, block: &B::Header) -> Self::CreateProposer {
<<<<<<< HEAD
		Box::pin(
			self.env
				.init(block)
				.map_err(|e| sp_consensus::Error::ClientImport(format!("{:?}", e))),
		)
=======
		self.env
			.init(block)
			.map_err(|e| sp_consensus::Error::ClientImport(format!("{:?}", e)).into())
			.boxed()
>>>>>>> 4289b32f
	}

	fn telemetry(&self) -> Option<TelemetryHandle> {
		self.telemetry.clone()
	}

	fn proposing_remaining_duration(&self, slot_info: &SlotInfo<B>) -> std::time::Duration {
		let parent_slot = find_pre_digest::<B, P::Signature>(&slot_info.chain_head).ok();

		sc_consensus_slots::proposing_remaining_duration(
			parent_slot,
			slot_info,
			&self.block_proposal_slot_portion,
			self.max_block_proposal_slot_portion.as_ref(),
			sc_consensus_slots::SlotLenienceType::Exponential,
			self.logging_target(),
		)
	}
}

fn aura_err<B: BlockT>(error: Error<B>) -> Error<B> {
	debug!(target: "aura", "{}", error);
	error
}

/// Aura Errors
#[derive(Debug, thiserror::Error)]
pub enum Error<B: BlockT> {
	/// Multiple Aura pre-runtime headers
	#[error("Multiple Aura pre-runtime headers")]
	MultipleHeaders,
	/// No Aura pre-runtime digest found
	#[error("No Aura pre-runtime digest found")]
	NoDigestFound,
	/// Header is unsealed
	#[error("Header {0:?} is unsealed")]
	HeaderUnsealed(B::Hash),
	/// Header has a bad seal
	#[error("Header {0:?} has a bad seal")]
	HeaderBadSeal(B::Hash),
	/// Slot Author not found
	#[error("Slot Author not found")]
	SlotAuthorNotFound,
	/// Bad signature
	#[error("Bad signature on {0:?}")]
	BadSignature(B::Hash),
	/// Client Error
	#[error(transparent)]
	Client(sp_blockchain::Error),
	/// Unknown inherent error for identifier
	#[error("Unknown inherent error for identifier: {}", String::from_utf8_lossy(.0))]
	UnknownInherentError(sp_inherents::InherentIdentifier),
	/// Inherents Error
	#[error("Inherent error: {0}")]
	Inherent(sp_inherents::Error),
}

impl<B: BlockT> From<Error<B>> for String {
	fn from(error: Error<B>) -> String {
		error.to_string()
	}
}

/// Get pre-digests from the header
pub fn find_pre_digest<B: BlockT, Signature: Codec>(header: &B::Header) -> Result<Slot, Error<B>> {
	if header.number().is_zero() {
		return Ok(0.into())
	}

	let mut pre_digest: Option<Slot> = None;
	for log in header.digest().logs() {
		trace!(target: "aura", "Checking log {:?}", log);
		match (CompatibleDigestItem::<Signature>::as_aura_pre_digest(log), pre_digest.is_some()) {
			(Some(_), true) => return Err(aura_err(Error::MultipleHeaders)),
			(None, _) => trace!(target: "aura", "Ignoring digest not meant for us"),
			(s, false) => pre_digest = s,
		}
	}
	pre_digest.ok_or_else(|| aura_err(Error::NoDigestFound))
}

fn authorities<A, B, C>(client: &C, at: &BlockId<B>) -> Result<Vec<A>, ConsensusError>
where
	A: Codec + Debug,
	B: BlockT,
	C: ProvideRuntimeApi<B> + BlockOf,
	C::Api: AuraApi<B, A>,
{
	client
		.runtime_api()
		.authorities(at)
		.ok()
		.ok_or(sp_consensus::Error::InvalidAuthoritiesSet)
}

#[cfg(test)]
mod tests {
	use super::*;
	use futures::executor;
	use parking_lot::Mutex;
	use sc_block_builder::BlockBuilderProvider;
	use sc_client_api::BlockchainEvents;
	use sc_consensus::BoxJustificationImport;
	use sc_consensus_slots::{BackoffAuthoringOnFinalizedHeadLagging, SimpleSlotWorker};
	use sc_keystore::LocalKeystore;
	use sc_network::config::ProtocolConfig;
	use sc_network_test::{Block as TestBlock, *};
	use sp_application_crypto::key_types::AURA;
	use sp_consensus::{
		AlwaysCanAuthor, DisableProofRecording, NoNetwork as DummyOracle, Proposal,
	};
	use sp_consensus_aura::sr25519::AuthorityPair;
	use sp_inherents::InherentData;
	use sp_keyring::sr25519::Keyring;
	use sp_runtime::{
		traits::{Block as BlockT, Header as _},
		Digest,
	};
	use sp_timestamp::InherentDataProvider as TimestampInherentDataProvider;
	use std::{
		task::Poll,
		time::{Duration, Instant},
	};
	use substrate_test_runtime_client::{
		runtime::{Header, H256},
		TestClient,
	};

	type Error = sp_blockchain::Error;

	struct DummyFactory(Arc<TestClient>);
	struct DummyProposer(u64, Arc<TestClient>);

	impl Environment<TestBlock> for DummyFactory {
		type Proposer = DummyProposer;
		type CreateProposer = futures::future::Ready<Result<DummyProposer, Error>>;
		type Error = Error;

		fn init(&mut self, parent_header: &<TestBlock as BlockT>::Header) -> Self::CreateProposer {
			futures::future::ready(Ok(DummyProposer(parent_header.number + 1, self.0.clone())))
		}
	}

	impl Proposer<TestBlock> for DummyProposer {
		type Error = Error;
		type Transaction =
			sc_client_api::TransactionFor<substrate_test_runtime_client::Backend, TestBlock>;
		type Proposal = future::Ready<Result<Proposal<TestBlock, Self::Transaction, ()>, Error>>;
		type ProofRecording = DisableProofRecording;
		type Proof = ();

		fn propose(
			self,
			_: InherentData,
			digests: Digest,
			_: Duration,
			_: Option<usize>,
		) -> Self::Proposal {
			let r = self.1.new_block(digests).unwrap().build().map_err(|e| e.into());

			future::ready(r.map(|b| Proposal {
				block: b.block,
				proof: (),
				storage_changes: b.storage_changes,
			}))
		}
	}

	const SLOT_DURATION: u64 = 1000;

	type AuraVerifier = import_queue::AuraVerifier<
		PeersFullClient,
		AuthorityPair,
		AlwaysCanAuthor,
		Box<
			dyn CreateInherentDataProviders<
				TestBlock,
				(),
				InherentDataProviders = (TimestampInherentDataProvider, InherentDataProvider),
			>,
		>,
	>;
	type AuraPeer = Peer<(), PeersClient>;

	pub struct AuraTestNet {
		peers: Vec<AuraPeer>,
	}

	impl TestNetFactory for AuraTestNet {
		type Verifier = AuraVerifier;
		type PeerData = ();
		type BlockImport = PeersClient;

		/// Create new test network with peers and given config.
		fn from_config(_config: &ProtocolConfig) -> Self {
			AuraTestNet { peers: Vec::new() }
		}

		fn make_verifier(
			&self,
			client: PeersClient,
			_cfg: &ProtocolConfig,
			_peer_data: &(),
		) -> Self::Verifier {
			let client = client.as_client();
			let slot_duration = slot_duration(&*client).expect("slot duration available");

			assert_eq!(slot_duration.as_millis() as u64, SLOT_DURATION);
			import_queue::AuraVerifier::new(
				client,
				Box::new(|_, _| async {
					let timestamp = TimestampInherentDataProvider::from_system_time();
					let slot = InherentDataProvider::from_timestamp_and_slot_duration(
						*timestamp,
						SlotDuration::from_millis(6000),
					);

					Ok((timestamp, slot))
				}),
				AlwaysCanAuthor,
				CheckForEquivocation::Yes,
				None,
			)
		}

		fn make_block_import(
			&self,
			client: PeersClient,
		) -> (
			BlockImportAdapter<Self::BlockImport>,
			Option<BoxJustificationImport<Block>>,
			Self::PeerData,
		) {
			(client.as_block_import(), None, ())
		}

		fn peer(&mut self, i: usize) -> &mut AuraPeer {
			&mut self.peers[i]
		}

		fn peers(&self) -> &Vec<AuraPeer> {
			&self.peers
		}
		fn mut_peers<F: FnOnce(&mut Vec<AuraPeer>)>(&mut self, closure: F) {
			closure(&mut self.peers);
		}
	}

	#[test]
	fn authoring_blocks() {
		sp_tracing::try_init_simple();
		let net = AuraTestNet::new(3);

		let peers = &[(0, Keyring::Alice), (1, Keyring::Bob), (2, Keyring::Charlie)];

		let net = Arc::new(Mutex::new(net));
		let mut import_notifications = Vec::new();
		let mut aura_futures = Vec::new();

		let mut keystore_paths = Vec::new();
		for (peer_id, key) in peers {
			let mut net = net.lock();
			let peer = net.peer(*peer_id);
			let client = peer.client().as_client();
			let select_chain = peer.select_chain().expect("full client has a select chain");
			let keystore_path = tempfile::tempdir().expect("Creates keystore path");
			let keystore = Arc::new(
				LocalKeystore::open(keystore_path.path(), None).expect("Creates keystore."),
			);

			SyncCryptoStore::sr25519_generate_new(&*keystore, AURA, Some(&key.to_seed()))
				.expect("Creates authority key");
			keystore_paths.push(keystore_path);

			let environ = DummyFactory(client.clone());
			import_notifications.push(
				client
					.import_notification_stream()
					.take_while(|n| {
						future::ready(!(n.origin != BlockOrigin::Own && n.header.number() < &5))
					})
					.for_each(move |_| future::ready(())),
			);

			let slot_duration = slot_duration(&*client).expect("slot duration available");

			aura_futures.push(
				start_aura::<AuthorityPair, _, _, _, _, _, _, _, _, _, _, _>(StartAuraParams {
					slot_duration,
					block_import: client.clone(),
					select_chain,
					client,
					proposer_factory: environ,
					sync_oracle: DummyOracle,
					justification_sync_link: (),
					create_inherent_data_providers: |_, _| async {
						let timestamp = TimestampInherentDataProvider::from_system_time();
						let slot = InherentDataProvider::from_timestamp_and_slot_duration(
							*timestamp,
							SlotDuration::from_millis(6000),
						);

						Ok((timestamp, slot))
					},
					force_authoring: false,
					backoff_authoring_blocks: Some(
						BackoffAuthoringOnFinalizedHeadLagging::default(),
					),
					keystore,
					can_author_with: sp_consensus::AlwaysCanAuthor,
					block_proposal_slot_portion: SlotProportion::new(0.5),
					max_block_proposal_slot_portion: None,
					telemetry: None,
				})
				.expect("Starts aura"),
			);
		}

		executor::block_on(future::select(
			future::poll_fn(move |cx| {
				net.lock().poll(cx);
				Poll::<()>::Pending
			}),
			future::select(future::join_all(aura_futures), future::join_all(import_notifications)),
		));
	}

	#[test]
	fn authorities_call_works() {
		let client = substrate_test_runtime_client::new();

		assert_eq!(client.chain_info().best_number, 0);
		assert_eq!(
			authorities(&client, &BlockId::Number(0)).unwrap(),
			vec![
				Keyring::Alice.public().into(),
				Keyring::Bob.public().into(),
				Keyring::Charlie.public().into()
			]
		);
	}

	#[test]
	fn current_node_authority_should_claim_slot() {
		let net = AuraTestNet::new(4);

		let mut authorities = vec![
			Keyring::Alice.public().into(),
			Keyring::Bob.public().into(),
			Keyring::Charlie.public().into(),
		];

		let keystore_path = tempfile::tempdir().expect("Creates keystore path");
		let keystore = LocalKeystore::open(keystore_path.path(), None).expect("Creates keystore.");
		let public = SyncCryptoStore::sr25519_generate_new(&keystore, AuthorityPair::ID, None)
			.expect("Key should be created");
		authorities.push(public.into());

		let net = Arc::new(Mutex::new(net));

		let mut net = net.lock();
		let peer = net.peer(3);
		let client = peer.client().as_client();
		let environ = DummyFactory(client.clone());

		let worker = AuraWorker {
			client: client.clone(),
			block_import: client,
			env: environ,
			keystore: keystore.into(),
			sync_oracle: DummyOracle.clone(),
			justification_sync_link: (),
			force_authoring: false,
			backoff_authoring_blocks: Some(BackoffAuthoringOnFinalizedHeadLagging::default()),
			telemetry: None,
			_key_type: PhantomData::<AuthorityPair>,
			block_proposal_slot_portion: SlotProportion::new(0.5),
			max_block_proposal_slot_portion: None,
		};

		let head = Header::new(
			1,
			H256::from_low_u64_be(0),
			H256::from_low_u64_be(0),
			Default::default(),
			Default::default(),
		);
		assert!(executor::block_on(worker.claim_slot(&head, 0.into(), &authorities)).is_none());
		assert!(executor::block_on(worker.claim_slot(&head, 1.into(), &authorities)).is_none());
		assert!(executor::block_on(worker.claim_slot(&head, 2.into(), &authorities)).is_none());
		assert!(executor::block_on(worker.claim_slot(&head, 3.into(), &authorities)).is_some());
		assert!(executor::block_on(worker.claim_slot(&head, 4.into(), &authorities)).is_none());
		assert!(executor::block_on(worker.claim_slot(&head, 5.into(), &authorities)).is_none());
		assert!(executor::block_on(worker.claim_slot(&head, 6.into(), &authorities)).is_none());
		assert!(executor::block_on(worker.claim_slot(&head, 7.into(), &authorities)).is_some());
	}

	#[test]
	fn on_slot_returns_correct_block() {
		let net = AuraTestNet::new(4);

		let keystore_path = tempfile::tempdir().expect("Creates keystore path");
		let keystore = LocalKeystore::open(keystore_path.path(), None).expect("Creates keystore.");
		SyncCryptoStore::sr25519_generate_new(
			&keystore,
			AuthorityPair::ID,
			Some(&Keyring::Alice.to_seed()),
		)
		.expect("Key should be created");

		let net = Arc::new(Mutex::new(net));

		let mut net = net.lock();
		let peer = net.peer(3);
		let client = peer.client().as_client();
		let environ = DummyFactory(client.clone());

		let mut worker = AuraWorker {
			client: client.clone(),
			block_import: client.clone(),
			env: environ,
			keystore: keystore.into(),
			sync_oracle: DummyOracle.clone(),
			justification_sync_link: (),
			force_authoring: false,
			backoff_authoring_blocks: Option::<()>::None,
			telemetry: None,
			_key_type: PhantomData::<AuthorityPair>,
			block_proposal_slot_portion: SlotProportion::new(0.5),
			max_block_proposal_slot_portion: None,
		};

		let head = client.header(&BlockId::Number(0)).unwrap().unwrap();

		let res = executor::block_on(worker.on_slot(SlotInfo {
			slot: 0.into(),
			timestamp: 0.into(),
			ends_at: Instant::now() + Duration::from_secs(100),
			inherent_data: InherentData::new(),
			duration: Duration::from_millis(1000),
			chain_head: head,
			block_size_limit: None,
		}))
		.unwrap();

		// The returned block should be imported and we should be able to get its header by now.
		assert!(client.header(&BlockId::Hash(res.block.hash())).unwrap().is_some());
	}
}<|MERGE_RESOLUTION|>--- conflicted
+++ resolved
@@ -457,18 +457,10 @@
 	}
 
 	fn proposer(&mut self, block: &B::Header) -> Self::CreateProposer {
-<<<<<<< HEAD
-		Box::pin(
-			self.env
-				.init(block)
-				.map_err(|e| sp_consensus::Error::ClientImport(format!("{:?}", e))),
-		)
-=======
 		self.env
 			.init(block)
-			.map_err(|e| sp_consensus::Error::ClientImport(format!("{:?}", e)).into())
+			.map_err(|e| sp_consensus::Error::ClientImport(format!("{:?}", e)))
 			.boxed()
->>>>>>> 4289b32f
 	}
 
 	fn telemetry(&self) -> Option<TelemetryHandle> {
