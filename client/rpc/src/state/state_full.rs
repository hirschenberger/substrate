--- conflicted
+++ resolved
@@ -21,7 +21,6 @@
 use futures::{future, stream, FutureExt, SinkExt, StreamExt};
 use jsonrpc_pubsub::{manager::SubscriptionManager, typed::Subscriber, SubscriptionId};
 use log::warn;
-<<<<<<< HEAD
 use rpc::{
 	futures::{
 		future::{join_all, result},
@@ -29,9 +28,6 @@
 	},
 	Result as RpcResult,
 };
-=======
-use rpc::Result as RpcResult;
->>>>>>> 864d0962
 use std::{
 	collections::{BTreeMap, HashMap},
 	ops::Range,
