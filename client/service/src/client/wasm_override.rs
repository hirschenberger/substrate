--- conflicted
+++ resolved
@@ -186,12 +186,10 @@
 		for entry in fs::read_dir(dir).map_err(handle_err)? {
 			let entry = entry.map_err(handle_err)?;
 			let path = entry.path();
-<<<<<<< HEAD
 			if let Some("wasm") = path.extension().map(|e| e.to_str()).flatten() {
 				let code = fs::read(&path).map_err(handle_err)?;
 				let code_hash = make_hash(&code);
 				let version = Self::runtime_version(executor, &code, &code_hash, Some(128))?;
-
 				tracing::info!(
 					target: "wasm_overrides",
 					version = %version,
@@ -203,14 +201,6 @@
 					WasmBlob::new(code, code_hash, path.clone(), version.spec_name.to_string());
 
 				if let Some(other) = overrides.insert(version.spec_version, wasm) {
-=======
-			match path.extension().and_then(|e| e.to_str()) {
-				Some("wasm") => {
-					let code = fs::read(&path).map_err(handle_err)?;
-					let code_hash = make_hash(&code);
-					let version = Self::runtime_version(executor, &code, &code_hash, Some(128))?;
-
->>>>>>> 9b1cd4bb
 					tracing::info!(
 						target: "wasm_overrides",
 						first = %other.path.display(),
