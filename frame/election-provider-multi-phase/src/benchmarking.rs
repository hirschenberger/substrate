// This file is part of Substrate.

// Copyright (C) 2021 Parity Technologies (UK) Ltd.
// SPDX-License-Identifier: Apache-2.0

// Licensed under the Apache License, Version 2.0 (the "License");
// you may not use this file except in compliance with the License.
// You may obtain a copy of the License at
//
// 	http://www.apache.org/licenses/LICENSE-2.0
//
// Unless required by applicable law or agreed to in writing, software
// distributed under the License is distributed on an "AS IS" BASIS,
// WITHOUT WARRANTIES OR CONDITIONS OF ANY KIND, either express or implied.
// See the License for the specific language governing permissions and
// limitations under the License.

//! Two phase election pallet benchmarking.

use super::*;
use crate::{unsigned::IndexAssignmentOf, Pallet as MultiPhase};
use frame_benchmarking::{account, impl_benchmark_test_suite};
use frame_support::{assert_ok, traits::Hooks};
use frame_system::RawOrigin;
use rand::{prelude::SliceRandom, rngs::SmallRng, SeedableRng};
use sp_arithmetic::{per_things::Percent, traits::One};
use sp_npos_elections::IndexAssignment;
use sp_runtime::InnerOf;
use sp_std::{
	boxed::Box,
	convert::{TryFrom, TryInto},
};

const SEED: u32 = 999;

/// Creates a **valid** solution with exactly the given size.
///
/// The snapshot is also created internally.
fn solution_with_size<T: Config>(
	size: SolutionOrSnapshotSize,
	active_voters_count: u32,
	desired_targets: u32,
) -> Result<RawSolution<SolutionOf<T>>, &'static str> {
	ensure!(size.targets >= desired_targets, "must have enough targets");
	ensure!(
		size.targets >= (<SolutionOf<T>>::LIMIT * 2) as u32,
		"must have enough targets for unique votes."
	);
	ensure!(size.voters >= active_voters_count, "must have enough voters");
	ensure!(
		(<SolutionOf<T>>::LIMIT as u32) < desired_targets,
		"must have enough winners to give them votes."
	);

	let ed: VoteWeight = T::Currency::minimum_balance().saturated_into::<u64>();
	let stake: VoteWeight = ed.max(One::one()).saturating_mul(100);

	// first generates random targets.
	let targets: Vec<T::AccountId> = (0..size.targets)
		.map(|i| frame_benchmarking::account("Targets", i, SEED))
		.collect();

	let mut rng = SmallRng::seed_from_u64(SEED.into());

	// decide who are the winners.
	let winners = targets
		.as_slice()
		.choose_multiple(&mut rng, desired_targets as usize)
		.cloned()
		.collect::<Vec<_>>();

	// first generate active voters who must vote for a subset of winners.
	let active_voters = (0..active_voters_count)
		.map(|i| {
			// chose a random subset of winners.
			let winner_votes = winners
				.as_slice()
				.choose_multiple(&mut rng, <SolutionOf<T>>::LIMIT)
				.cloned()
				.collect::<Vec<_>>();
			let voter = frame_benchmarking::account::<T::AccountId>("Voter", i, SEED);
			(voter, stake, winner_votes)
		})
		.collect::<Vec<_>>();

	// rest of the voters. They can only vote for non-winners.
	let non_winners = targets
		.iter()
		.filter(|t| !winners.contains(t))
		.cloned()
		.collect::<Vec<T::AccountId>>();
	let rest_voters = (active_voters_count..size.voters)
		.map(|i| {
			let votes = (&non_winners)
				.choose_multiple(&mut rng, <SolutionOf<T>>::LIMIT)
				.cloned()
				.collect::<Vec<T::AccountId>>();
			let voter = frame_benchmarking::account::<T::AccountId>("Voter", i, SEED);
			(voter, stake, votes)
		})
		.collect::<Vec<_>>();

	let mut all_voters = active_voters.clone();
	all_voters.extend(rest_voters);
	all_voters.shuffle(&mut rng);

	assert_eq!(active_voters.len() as u32, active_voters_count);
	assert_eq!(all_voters.len() as u32, size.voters);
	assert_eq!(winners.len() as u32, desired_targets);

	<SnapshotMetadata<T>>::put(SolutionOrSnapshotSize {
		voters: all_voters.len() as u32,
		targets: targets.len() as u32,
	});
	<DesiredTargets<T>>::put(desired_targets);
	<Snapshot<T>>::put(RoundSnapshot { voters: all_voters.clone(), targets: targets.clone() });

	// write the snapshot to staking or whoever is the data provider, in case it is needed further
	// down the road.
	T::DataProvider::put_snapshot(all_voters.clone(), targets.clone(), Some(stake));

	let cache = helpers::generate_voter_cache::<T>(&all_voters);
	let stake_of = helpers::stake_of_fn::<T>(&all_voters, &cache);
	let voter_index = helpers::voter_index_fn::<T>(&cache);
	let target_index = helpers::target_index_fn::<T>(&targets);
	let voter_at = helpers::voter_at_fn::<T>(&all_voters);
	let target_at = helpers::target_at_fn::<T>(&targets);

	let assignments = active_voters
		.iter()
		.map(|(voter, _stake, votes)| {
			let percent_per_edge: InnerOf<SolutionAccuracyOf<T>> =
				(100 / votes.len()).try_into().unwrap_or_else(|_| panic!("failed to convert"));
			crate::unsigned::Assignment::<T> {
				who: voter.clone(),
				distribution: votes
					.iter()
					.map(|t| (t.clone(), <SolutionAccuracyOf<T>>::from_percent(percent_per_edge)))
					.collect::<Vec<_>>(),
			}
		})
		.collect::<Vec<_>>();

	let solution =
		<SolutionOf<T>>::from_assignment(&assignments, &voter_index, &target_index).unwrap();
	let score = solution.clone().score(stake_of, voter_at, target_at).unwrap();
	let round = <MultiPhase<T>>::round();

	assert!(score[0] > 0, "score is zero, this probably means that the stakes are not set.");
	Ok(RawSolution { solution, score, round })
}

fn set_up_data_provider<T: Config>(v: u32, t: u32) {
	T::DataProvider::clear();
	log!(
		info,
		"setting up with voters = {} [degree = {}], targets = {}",
		v,
		T::DataProvider::MAXIMUM_VOTES_PER_VOTER,
		t
	);

	// fill targets.
	let mut targets = (0..t)
		.map(|i| {
			let target = frame_benchmarking::account::<T::AccountId>("Target", i, SEED);
			T::DataProvider::add_target(target.clone());
			target
		})
		.collect::<Vec<_>>();
	// we should always have enough voters to fill.
	assert!(targets.len() > T::DataProvider::MAXIMUM_VOTES_PER_VOTER as usize);
	targets.truncate(T::DataProvider::MAXIMUM_VOTES_PER_VOTER as usize);

	// fill voters.
	(0..v).for_each(|i| {
		let voter = frame_benchmarking::account::<T::AccountId>("Voter", i, SEED);
		let weight = T::Currency::minimum_balance().saturated_into::<u64>() * 1000;
		T::DataProvider::add_voter(voter, weight, targets.clone());
	});
}

frame_benchmarking::benchmarks! {
	on_initialize_nothing {
		assert!(<MultiPhase<T>>::current_phase().is_off());
	}: {
		<MultiPhase<T>>::on_initialize(1u32.into());
	} verify {
		assert!(<MultiPhase<T>>::current_phase().is_off());
	}

	on_initialize_open_signed {
		assert!(<MultiPhase<T>>::snapshot().is_none());
		assert!(<MultiPhase<T>>::current_phase().is_off());
	}: {
		<MultiPhase<T>>::on_initialize_open_signed();
	} verify {
		assert!(<MultiPhase<T>>::snapshot().is_none());
		assert!(<MultiPhase<T>>::current_phase().is_signed());
	}

	on_initialize_open_unsigned {
		assert!(<MultiPhase<T>>::snapshot().is_none());
		assert!(<MultiPhase<T>>::current_phase().is_off());
	}: {
		<MultiPhase<T>>::on_initialize_open_unsigned(true, 1u32.into())
	} verify {
		assert!(<MultiPhase<T>>::snapshot().is_none());
		assert!(<MultiPhase<T>>::current_phase().is_unsigned());
	}

	finalize_signed_phase_accept_solution {
		let receiver = account("receiver", 0, SEED);
		let initial_balance = T::Currency::minimum_balance() * 10u32.into();
		T::Currency::make_free_balance_be(&receiver, initial_balance);
		let ready: ReadySolution<T::AccountId> = Default::default();
		let deposit: BalanceOf<T> = 10u32.into();
		let reward: BalanceOf<T> = 20u32.into();

		assert_ok!(T::Currency::reserve(&receiver, deposit));
		assert_eq!(T::Currency::free_balance(&receiver), initial_balance - 10u32.into());
	}: {
		<MultiPhase<T>>::finalize_signed_phase_accept_solution(ready, &receiver, deposit, reward)
	} verify {
		assert_eq!(T::Currency::free_balance(&receiver), initial_balance + 20u32.into());
		assert_eq!(T::Currency::reserved_balance(&receiver), 0u32.into());
	}

	finalize_signed_phase_reject_solution {
		let receiver = account("receiver", 0, SEED);
		let initial_balance = T::Currency::minimum_balance().max(One::one()) * 10u32.into();
		let deposit: BalanceOf<T> = 10u32.into();
		T::Currency::make_free_balance_be(&receiver, initial_balance);
		assert_ok!(T::Currency::reserve(&receiver, deposit));

		assert_eq!(T::Currency::free_balance(&receiver), initial_balance - 10u32.into());
		assert_eq!(T::Currency::reserved_balance(&receiver), 10u32.into());
	}: {
		<MultiPhase<T>>::finalize_signed_phase_reject_solution(&receiver, deposit)
	} verify {
		assert_eq!(T::Currency::free_balance(&receiver), initial_balance - 10u32.into());
		assert_eq!(T::Currency::reserved_balance(&receiver), 0u32.into());
	}

	create_snapshot_internal {
		// number of votes in snapshot.
		let v in (T::BenchmarkingConfig::VOTERS[0]) .. T::BenchmarkingConfig::VOTERS[1];
		// number of targets in snapshot.
		let t in (T::BenchmarkingConfig::TARGETS[0]) .. T::BenchmarkingConfig::TARGETS[1];

		// we don't directly need the data-provider to be populated, but it is just easy to use it.
		set_up_data_provider::<T>(v, t);
		let targets = T::DataProvider::targets(None)?;
		let voters = T::DataProvider::voters(None)?;
		let desired_targets = T::DataProvider::desired_targets()?;
		assert!(<MultiPhase<T>>::snapshot().is_none());
	}: {
		<MultiPhase::<T>>::create_snapshot_internal(targets, voters, desired_targets)
	} verify {
		assert!(<MultiPhase<T>>::snapshot().is_some());
		assert_eq!(<MultiPhase<T>>::snapshot_metadata().ok_or("metadata missing")?.voters, v + t);
		assert_eq!(<MultiPhase<T>>::snapshot_metadata().ok_or("metadata missing")?.targets, t);
	}

	// a call to `<Pallet as ElectionProvider>::elect` where we only return the queued solution.
	elect_queued {
		// number of assignments, i.e. solution.len(). This means the active nominators, thus must be
		// a subset of `v`.
		let a in (T::BenchmarkingConfig::ACTIVE_VOTERS[0]) .. T::BenchmarkingConfig::ACTIVE_VOTERS[1];
		// number of desired targets. Must be a subset of `t`.
		let d in (T::BenchmarkingConfig::DESIRED_TARGETS[0]) .. T::BenchmarkingConfig::DESIRED_TARGETS[1];

		// number of votes in snapshot. Not dominant.
		let v  = T::BenchmarkingConfig::VOTERS[1];
		// number of targets in snapshot. Not dominant.
		let t = T::BenchmarkingConfig::TARGETS[1];

		let witness = SolutionOrSnapshotSize { voters: v, targets: t };
		let raw_solution = solution_with_size::<T>(witness, a, d)?;
		let ready_solution =
			<MultiPhase<T>>::feasibility_check(raw_solution, ElectionCompute::Signed)
				.map_err(<&str>::from)?;
		<CurrentPhase<T>>::put(Phase::Signed);
		// assume a queued solution is stored, regardless of where it comes from.
		<QueuedSolution<T>>::put(ready_solution);

		// these are set by the `solution_with_size` function.
		assert!(<DesiredTargets<T>>::get().is_some());
		assert!(<Snapshot<T>>::get().is_some());
		assert!(<SnapshotMetadata<T>>::get().is_some());
	}: {
		assert_ok!(<MultiPhase<T> as ElectionProvider<T::AccountId, T::BlockNumber>>::elect());
	} verify {
		assert!(<MultiPhase<T>>::queued_solution().is_none());
		assert!(<DesiredTargets<T>>::get().is_none());
		assert!(<Snapshot<T>>::get().is_none());
		assert!(<SnapshotMetadata<T>>::get().is_none());
		assert_eq!(<CurrentPhase<T>>::get(), <Phase<T::BlockNumber>>::Off);
	}

	submit {
		let c in 1 .. (T::SignedMaxSubmissions::get() - 1);

		// the solution will be worse than all of them meaning the score need to be checked against
		// ~ log2(c)
		let solution = RawSolution {
			score: [(10_000_000u128 - 1).into(), 0, 0],
			..Default::default()
		};

		<MultiPhase<T>>::create_snapshot().map_err(<&str>::from)?;
		MultiPhase::<T>::on_initialize_open_signed();
		<Round<T>>::put(1);

		let mut signed_submissions = SignedSubmissions::<T>::get();
		for i in 0..c {
			let raw_solution = RawSolution {
				score: [(10_000_000 + i).into(), 0, 0],
				..Default::default()
			};
			let signed_submission = SignedSubmission { raw_solution, ..Default::default() };
			signed_submissions.insert(signed_submission);
		}
		signed_submissions.put();

		let caller = frame_benchmarking::whitelisted_caller();
		T::Currency::make_free_balance_be(&caller,  T::Currency::minimum_balance() * 10u32.into());

	}: _(RawOrigin::Signed(caller), Box::new(solution), c)
	verify {
		assert!(<MultiPhase<T>>::signed_submissions().len() as u32 == c + 1);
	}

	submit_unsigned {
		// number of votes in snapshot.
		let v in (T::BenchmarkingConfig::VOTERS[0]) .. T::BenchmarkingConfig::VOTERS[1];
		// number of targets in snapshot.
		let t in (T::BenchmarkingConfig::TARGETS[0]) .. T::BenchmarkingConfig::TARGETS[1];
		// number of assignments, i.e. solution.len(). This means the active nominators, thus must be
		// a subset of `v` component.
		let a in
			(T::BenchmarkingConfig::ACTIVE_VOTERS[0]) .. T::BenchmarkingConfig::ACTIVE_VOTERS[1];
		// number of desired targets. Must be a subset of `t` component.
		let d in
			(T::BenchmarkingConfig::DESIRED_TARGETS[0]) ..
			T::BenchmarkingConfig::DESIRED_TARGETS[1];

		let witness = SolutionOrSnapshotSize { voters: v, targets: t };
		let raw_solution = solution_with_size::<T>(witness, a, d)?;

		assert!(<MultiPhase<T>>::queued_solution().is_none());
		<CurrentPhase<T>>::put(Phase::Unsigned((true, 1u32.into())));

<<<<<<< HEAD
		// encode the most significant storage item that needs to be decoded in the dispatch.
		let encoded_snapshot = <MultiPhase<T>>::snapshot().ok_or("missing snapshot")?.encode();
		let encoded_call = Call::<T>::submit_unsigned {
			raw_solution: Box::new(raw_solution.clone()),
			witness
		}.encode();
	}: {
		assert_ok!(
			<MultiPhase<T>>::submit_unsigned(
				RawOrigin::None.into(),
				Box::new(raw_solution),
				witness,
			)
		);
		let _decoded_snap = <RoundSnapshot<T::AccountId> as Decode>::decode(&mut &*encoded_snapshot)
			.expect("call is encoded above, encoding must be correct");
		let _decoded_call = <Call<T> as Decode>::decode(&mut &*encoded_call)
			.expect("call is encoded above, encoding must be correct");
	} verify {
=======
	}: _(RawOrigin::None, Box::new(raw_solution), witness)
	verify {
>>>>>>> e254b24b
		assert!(<MultiPhase<T>>::queued_solution().is_some());
	}

	// This is checking a valid solution. The worse case is indeed a valid solution.
	feasibility_check {
		// number of votes in snapshot.
		let v in (T::BenchmarkingConfig::VOTERS[0]) .. T::BenchmarkingConfig::VOTERS[1];
		// number of targets in snapshot.
		let t in (T::BenchmarkingConfig::TARGETS[0]) .. T::BenchmarkingConfig::TARGETS[1];
		// number of assignments, i.e. solution.len(). This means the active nominators, thus must be
		// a subset of `v` component.
		let a in (T::BenchmarkingConfig::ACTIVE_VOTERS[0]) .. T::BenchmarkingConfig::ACTIVE_VOTERS[1];
		// number of desired targets. Must be a subset of `t` component.
		let d in (T::BenchmarkingConfig::DESIRED_TARGETS[0]) .. T::BenchmarkingConfig::DESIRED_TARGETS[1];

		let size = SolutionOrSnapshotSize { voters: v, targets: t };
		let raw_solution = solution_with_size::<T>(size, a, d)?;

		assert_eq!(raw_solution.solution.voter_count() as u32, a);
		assert_eq!(raw_solution.solution.unique_targets().len() as u32, d);
	}: {
		assert_ok!(<MultiPhase<T>>::feasibility_check(raw_solution, ElectionCompute::Unsigned));
<<<<<<< HEAD
		let _decoded_snap = <RoundSnapshot<T::AccountId> as Decode>::decode(&mut &*encoded_snapshot)
			.expect("call is encoded above, encoding must be correct");
=======
>>>>>>> e254b24b
	}

	// NOTE: this weight is not used anywhere, but the fact that it should succeed when execution in
	// isolation is vital to ensure memory-safety. For the same reason, we don't care about the
	// components iterating, we merely check that this operation will work with the "maximum"
	// numbers.
	//
	// ONLY run this benchmark in isolation, and pass the `--extra` flag to enable it.
	//
	// NOTE: If this benchmark does not run out of memory with a given heap pages, it means that the
	// OCW process can SURELY succeed with the given configuration, but the opposite is not true.
	// This benchmark is doing more work than a raw call to `OffchainWorker_offchain_worker` runtime
	// api call, since it is also setting up some mock data, which will itself exhaust the heap to
	// some extent.
	#[extra]
	mine_solution_offchain_memory {
		// number of votes in snapshot. Fixed to maximum.
		let v = T::BenchmarkingConfig::MINER_MAXIMUM_VOTERS;
		// number of targets in snapshot. Fixed to maximum.
		let t = T::BenchmarkingConfig::MAXIMUM_TARGETS;

		set_up_data_provider::<T>(v, t);
		let now = frame_system::Pallet::<T>::block_number();
		<CurrentPhase<T>>::put(Phase::Unsigned((true, now)));
		<MultiPhase::<T>>::create_snapshot().unwrap();
	}: {
		// we can't really verify this as it won't write anything to state, check logs.
		<MultiPhase::<T>>::offchain_worker(now)
	}

	// NOTE: this weight is not used anywhere, but the fact that it should succeed when execution in
	// isolation is vital to ensure memory-safety. For the same reason, we don't care about the
	// components iterating, we merely check that this operation will work with the "maximum"
	// numbers.
	//
	// ONLY run this benchmark in isolation, and pass the `--extra` flag to enable it.
	#[extra]
	create_snapshot_memory {
		// number of votes in snapshot. Fixed to maximum.
		let v = T::BenchmarkingConfig::SNAPSHOT_MAXIMUM_VOTERS;
		// number of targets in snapshot. Fixed to maximum.
		let t = T::BenchmarkingConfig::MAXIMUM_TARGETS;

		set_up_data_provider::<T>(v, t);
		assert!(<MultiPhase<T>>::snapshot().is_none());
	}: {
		<MultiPhase::<T>>::create_snapshot().map_err(|_| "could not create snapshot")?;
	} verify {
		assert!(<MultiPhase<T>>::snapshot().is_some());
		assert_eq!(<MultiPhase<T>>::snapshot_metadata().ok_or("snapshot missing")?.voters, v + t);
		assert_eq!(<MultiPhase<T>>::snapshot_metadata().ok_or("snapshot missing")?.targets, t);
	}

	#[extra]
	trim_assignments_length {
		// number of votes in snapshot.
		let v in (T::BenchmarkingConfig::VOTERS[0]) .. T::BenchmarkingConfig::VOTERS[1];
		// number of targets in snapshot.
		let t in (T::BenchmarkingConfig::TARGETS[0]) .. T::BenchmarkingConfig::TARGETS[1];
		// number of assignments, i.e. solution.len(). This means the active nominators, thus must be
		// a subset of `v` component.
		let a in
			(T::BenchmarkingConfig::ACTIVE_VOTERS[0]) .. T::BenchmarkingConfig::ACTIVE_VOTERS[1];
		// number of desired targets. Must be a subset of `t` component.
		let d in
			(T::BenchmarkingConfig::DESIRED_TARGETS[0]) ..
			T::BenchmarkingConfig::DESIRED_TARGETS[1];
		// Subtract this percentage from the actual encoded size
		let f in 0 .. 95;

		// Compute a random solution, then work backwards to get the lists of voters, targets, and
		// assignments
		let witness = SolutionOrSnapshotSize { voters: v, targets: t };
		let RawSolution { solution, .. } = solution_with_size::<T>(witness, a, d)?;
		let RoundSnapshot { voters, targets } = MultiPhase::<T>::snapshot().ok_or("snapshot missing")?;
		let voter_at = helpers::voter_at_fn::<T>(&voters);
		let target_at = helpers::target_at_fn::<T>(&targets);
		let mut assignments = solution.into_assignment(voter_at, target_at).expect("solution generated by `solution_with_size` must be valid.");

		// make a voter cache and some helper functions for access
		let cache = helpers::generate_voter_cache::<T>(&voters);
		let voter_index = helpers::voter_index_fn::<T>(&cache);
		let target_index = helpers::target_index_fn::<T>(&targets);

		// sort assignments by decreasing voter stake
		assignments.sort_by_key(|crate::unsigned::Assignment::<T> { who, .. }| {
			let stake = cache.get(&who).map(|idx| {
				let (_, stake, _) = voters[*idx];
				stake
			}).unwrap_or_default();
			sp_std::cmp::Reverse(stake)
		});

		let mut index_assignments = assignments
			.into_iter()
			.map(|assignment| IndexAssignment::new(&assignment, &voter_index, &target_index))
			.collect::<Result<Vec<_>, _>>()
			.unwrap();

		let encoded_size_of = |assignments: &[IndexAssignmentOf<T>]| {
			SolutionOf::<T>::try_from(assignments).map(|solution| solution.encoded_size())
		};

		let desired_size = Percent::from_percent(100 - f.saturated_into::<u8>())
			.mul_ceil(encoded_size_of(index_assignments.as_slice()).unwrap());
		log!(trace, "desired_size = {}", desired_size);
	}: {
		MultiPhase::<T>::trim_assignments_length(
			desired_size.saturated_into(),
			&mut index_assignments,
			&encoded_size_of,
		).unwrap();
	} verify {
		let solution = SolutionOf::<T>::try_from(index_assignments.as_slice()).unwrap();
		let encoding = solution.encode();
		log!(
			trace,
			"encoded size prediction = {}",
			encoded_size_of(index_assignments.as_slice()).unwrap(),
		);
		log!(trace, "actual encoded size = {}", encoding.len());
		assert!(encoding.len() <= desired_size);
	}
}

impl_benchmark_test_suite!(
	MultiPhase,
	crate::mock::ExtBuilder::default().build_offchainify(10).0,
	crate::mock::Runtime,
);<|MERGE_RESOLUTION|>--- conflicted
+++ resolved
@@ -350,31 +350,8 @@
 
 		assert!(<MultiPhase<T>>::queued_solution().is_none());
 		<CurrentPhase<T>>::put(Phase::Unsigned((true, 1u32.into())));
-
-<<<<<<< HEAD
-		// encode the most significant storage item that needs to be decoded in the dispatch.
-		let encoded_snapshot = <MultiPhase<T>>::snapshot().ok_or("missing snapshot")?.encode();
-		let encoded_call = Call::<T>::submit_unsigned {
-			raw_solution: Box::new(raw_solution.clone()),
-			witness
-		}.encode();
-	}: {
-		assert_ok!(
-			<MultiPhase<T>>::submit_unsigned(
-				RawOrigin::None.into(),
-				Box::new(raw_solution),
-				witness,
-			)
-		);
-		let _decoded_snap = <RoundSnapshot<T::AccountId> as Decode>::decode(&mut &*encoded_snapshot)
-			.expect("call is encoded above, encoding must be correct");
-		let _decoded_call = <Call<T> as Decode>::decode(&mut &*encoded_call)
-			.expect("call is encoded above, encoding must be correct");
-	} verify {
-=======
 	}: _(RawOrigin::None, Box::new(raw_solution), witness)
 	verify {
->>>>>>> e254b24b
 		assert!(<MultiPhase<T>>::queued_solution().is_some());
 	}
 
@@ -397,11 +374,6 @@
 		assert_eq!(raw_solution.solution.unique_targets().len() as u32, d);
 	}: {
 		assert_ok!(<MultiPhase<T>>::feasibility_check(raw_solution, ElectionCompute::Unsigned));
-<<<<<<< HEAD
-		let _decoded_snap = <RoundSnapshot<T::AccountId> as Decode>::decode(&mut &*encoded_snapshot)
-			.expect("call is encoded above, encoding must be correct");
-=======
->>>>>>> e254b24b
 	}
 
 	// NOTE: this weight is not used anywhere, but the fact that it should succeed when execution in
