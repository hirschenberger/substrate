--- conflicted
+++ resolved
@@ -192,13 +192,6 @@
 //! **Score based on (byte) size**: We should always prioritize small solutions over bigger ones, if
 //! there is a tie. Even more harsh should be to enforce the bound of the `reduce` algorithm.
 //!
-<<<<<<< HEAD
-=======
-//! **Offchain resubmit**: Essentially port <https://github.com/paritytech/substrate/pull/7976> to
-//! this pallet as well. The `OFFCHAIN_REPEAT` also needs to become an adjustable parameter of the
-//! pallet.
-//!
->>>>>>> 24613496
 //! **Make the number of nominators configurable from the runtime**. Remove `sp_npos_elections`
 //! dependency from staking and the compact solution type. It should be generated at runtime, there
 //! it should be encoded how many votes each nominators have. Essentially translate
