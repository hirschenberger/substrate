[package]
name = "pallet-session-benchmarking"
version = "3.0.0"
authors = ["Parity Technologies <admin@parity.io>"]
edition = "2018"
license = "Apache-2.0"
homepage = "https://substrate.dev"
repository = "https://github.com/paritytech/substrate/"
description = "FRAME sessions pallet benchmarking"
readme = "README.md"

[package.metadata.docs.rs]
targets = ["x86_64-unknown-linux-gnu"]

[dependencies]
<<<<<<< HEAD
sp-std = { version = "2.0.0", default-features = false, path = "../../../primitives/std" }
sp-session = { version = "2.0.0", default-features = false, path = "../../../primitives/session" }
sp-runtime = { version = "2.0.0", default-features = false, path = "../../../primitives/runtime" }
sp-election-providers = { version = "2.0.0", default-features = false, path = "../../../primitives/election-providers" }
frame-system = { version = "2.0.0", default-features = false, path = "../../system" }
frame-benchmarking = { version = "2.0.0", default-features = false, path = "../../benchmarking" }
frame-support = { version = "2.0.0", default-features = false, path = "../../support" }
pallet-staking = { version = "2.0.0", default-features = false, features = ["runtime-benchmarks"], path = "../../staking" }
pallet-session = { version = "2.0.0", default-features = false, path = "../../session" }
=======
sp-std = { version = "3.0.0", default-features = false, path = "../../../primitives/std" }
sp-session = { version = "3.0.0", default-features = false, path = "../../../primitives/session" }
sp-runtime = { version = "3.0.0", default-features = false, path = "../../../primitives/runtime" }
frame-system = { version = "3.0.0", default-features = false, path = "../../system" }
frame-benchmarking = { version = "3.0.0", default-features = false, path = "../../benchmarking" }
frame-support = { version = "3.0.0", default-features = false, path = "../../support" }
pallet-staking = { version = "3.0.0", default-features = false, features = ["runtime-benchmarks"], path = "../../staking" }
pallet-session = { version = "3.0.0", default-features = false, path = "../../session" }
>>>>>>> 3957f439
rand = { version = "0.7.2", default-features = false }

[dev-dependencies]
serde = { version = "1.0.101" }
codec = { package = "parity-scale-codec", version = "2.0.0", features = ["derive"] }
sp-core = { version = "3.0.0", path = "../../../primitives/core" }
pallet-staking-reward-curve = { version = "3.0.0", path = "../../staking/reward-curve" }
sp-io ={ version = "3.0.0", path = "../../../primitives/io" }
pallet-timestamp = { version = "3.0.0", path = "../../timestamp" }
pallet-balances = { version = "3.0.0", path = "../../balances" }

[features]
default = ["std"]
std = [
	"sp-std/std",
	"sp-session/std",
	"sp-election-providers/std",
	"sp-runtime/std",
	"frame-system/std",
	"frame-benchmarking/std",
	"frame-support/std",
	"pallet-staking/std",
	"pallet-session/std",
]<|MERGE_RESOLUTION|>--- conflicted
+++ resolved
@@ -13,26 +13,14 @@
 targets = ["x86_64-unknown-linux-gnu"]
 
 [dependencies]
-<<<<<<< HEAD
-sp-std = { version = "2.0.0", default-features = false, path = "../../../primitives/std" }
-sp-session = { version = "2.0.0", default-features = false, path = "../../../primitives/session" }
-sp-runtime = { version = "2.0.0", default-features = false, path = "../../../primitives/runtime" }
-sp-election-providers = { version = "2.0.0", default-features = false, path = "../../../primitives/election-providers" }
-frame-system = { version = "2.0.0", default-features = false, path = "../../system" }
-frame-benchmarking = { version = "2.0.0", default-features = false, path = "../../benchmarking" }
-frame-support = { version = "2.0.0", default-features = false, path = "../../support" }
-pallet-staking = { version = "2.0.0", default-features = false, features = ["runtime-benchmarks"], path = "../../staking" }
-pallet-session = { version = "2.0.0", default-features = false, path = "../../session" }
-=======
-sp-std = { version = "3.0.0", default-features = false, path = "../../../primitives/std" }
 sp-session = { version = "3.0.0", default-features = false, path = "../../../primitives/session" }
 sp-runtime = { version = "3.0.0", default-features = false, path = "../../../primitives/runtime" }
+sp-std = { version = "3.0.0", default-features = false, path = "../../../primitives/std" }
 frame-system = { version = "3.0.0", default-features = false, path = "../../system" }
 frame-benchmarking = { version = "3.0.0", default-features = false, path = "../../benchmarking" }
 frame-support = { version = "3.0.0", default-features = false, path = "../../support" }
 pallet-staking = { version = "3.0.0", default-features = false, features = ["runtime-benchmarks"], path = "../../staking" }
 pallet-session = { version = "3.0.0", default-features = false, path = "../../session" }
->>>>>>> 3957f439
 rand = { version = "0.7.2", default-features = false }
 
 [dev-dependencies]
@@ -43,6 +31,7 @@
 sp-io ={ version = "3.0.0", path = "../../../primitives/io" }
 pallet-timestamp = { version = "3.0.0", path = "../../timestamp" }
 pallet-balances = { version = "3.0.0", path = "../../balances" }
+sp-election-providers = { version = "3.0.0", path = "../../../primitives/election-providers" }
 
 [features]
 default = ["std"]
