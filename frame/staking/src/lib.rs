--- conflicted
+++ resolved
@@ -328,24 +328,13 @@
 };
 use sp_npos_elections::{
 	ExtendedBalance, Assignment, ElectionScore, ElectionResult as PrimitiveElectionResult,
-<<<<<<< HEAD
 	to_supports, EvaluateSupport, seq_phragmen, generate_solution_type, is_score_better, Supports,
 	VoteWeight, CompactSolution, PerThing128,
-=======
-	to_support_map, EvaluateSupport, seq_phragmen, generate_solution_type, is_score_better,
-	SupportMap, VoteWeight, CompactSolution, PerThing128,
->>>>>>> 4ac74e93
 };
 use sp_election_providers::ElectionProvider;
 pub use weights::WeightInfo;
 
 const STAKING_ID: LockIdentifier = *b"staking ";
-pub const MAX_UNLOCKING_CHUNKS: usize = 32;
-<<<<<<< HEAD
-=======
-pub const MAX_NOMINATIONS: usize = <CompactAssignments as CompactSolution>::LIMIT;
-
->>>>>>> 4ac74e93
 pub(crate) const LOG_TARGET: &'static str = "staking";
 
 // syntactic sugar for logging.
@@ -376,6 +365,8 @@
 pub(crate) const MAX_NOMINATORS: usize = NominatorIndex::max_value() as usize;
 pub const MAX_NOMINATIONS: usize =
 	<CompactAssignments as sp_npos_elections::CompactSolution>::LIMIT;
+
+pub const MAX_UNLOCKING_CHUNKS: usize = 32;
 
 /// Counter for the number of eras that have passed.
 pub type EraIndex = u32;
@@ -2641,11 +2632,7 @@
 		);
 
 		// build the support map thereof in order to evaluate.
-<<<<<<< HEAD
 		let supports = to_supports(&winners, &staked_assignments)
-=======
-		let supports = to_support_map::<T::AccountId>(&winners, &staked_assignments)
->>>>>>> 4ac74e93
 			.map_err(|_| Error::<T>::OffchainElectionBogusEdge)?;
 
 		// Check if the score is the same as the claimed one.
@@ -2907,11 +2894,7 @@
 				Self::slashable_balance_of_fn(),
 			);
 
-<<<<<<< HEAD
 			let supports = to_supports(
-=======
-			let supports = to_support_map::<T::AccountId>(
->>>>>>> 4ac74e93
 				&elected_stashes,
 				&staked_assignments,
 			)
