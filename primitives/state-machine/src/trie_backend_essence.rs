--- conflicted
+++ resolved
@@ -580,23 +580,12 @@
 	for Ephemeral<'a, S, H>
 {
 	fn get(&self, key: &H::Out, prefix: Prefix) -> Option<DBValue> {
-<<<<<<< HEAD
-		if let Some(val) = HashDB::get(self.overlay, key, prefix) {
-			Some(val)
-		} else {
-			match self.storage.get(key, prefix) {
-=======
-		match HashDB::get(self.overlay, key, prefix) {
-			Some(val) => Some(val),
-			None => match self.storage.get(&key, prefix) {
->>>>>>> 9b1cd4bb
-				Ok(x) => x,
-				Err(e) => {
-					warn!(target: "trie", "Failed to read from DB: {}", e);
-					None
-				},
-			},
-		}
+		HashDB::get(self.overlay, key, prefix).or_else(|| {
+			self.storage.get(key, prefix).unwrap_or_else(|e| {
+				warn!(target: "trie", "Failed to read from DB: {}", e);
+				None
+			})
+		})
 	}
 
 	fn contains(&self, key: &H::Out, prefix: Prefix) -> bool {
